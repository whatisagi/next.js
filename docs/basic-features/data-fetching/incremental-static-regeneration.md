--- conflicted
+++ resolved
@@ -80,24 +80,8 @@
 
 When a request is made to a path that hasn’t been generated, Next.js will server-render the page on the first request. Future requests will serve the static file from the cache. ISR on Vercel [persists the cache globally and handles rollbacks](https://vercel.com/docs/concepts/next.js/incremental-static-regeneration).
 
-<<<<<<< HEAD
 [Incremental Static Regeneration](https://vercel.com/docs/concepts/next.js/incremental-static-regeneration) covers how to persist the cache globally and handle rollbacks.
 
-## Examples
-
-- [**E-commerce Demo**](https://nextjs.org/commerce) – Next.js Commerce is an all-in-one starter kit for high-performance e-commerce sites.
-- [**GitHub Reactions Demo**](https://reactions-demo.vercel.app/) – React to the original GitHub issue and watch ISR update the statically generated landing page.
-- [Static Tweets Demo](https://static-tweet.vercel.app/) – This project deploys in 30 seconds, but can statically generate 500M tweets on-demand using ISR.
-
-<details>
-  <summary><b>Version History</b></summary>
-
-| Version  | Changes          |
-| -------- | ---------------- |
-| `v9.5.0` | Base Path added. |
-
-</details>
-=======
 ## Error Handling and Revalidation
 
 If there is an error inside `getStaticProps` when handling background regeneration, or you manually throw an error, the last successfully generated page will continue to show. On the next subsequent request, Next.js will retry calling `getStaticProps`.
@@ -127,4 +111,18 @@
   }
 }
 ```
->>>>>>> 4f054260
+
+## Examples
+
+- [**E-commerce Demo**](https://nextjs.org/commerce) – Next.js Commerce is an all-in-one starter kit for high-performance e-commerce sites.
+- [**GitHub Reactions Demo**](https://reactions-demo.vercel.app/) – React to the original GitHub issue and watch ISR update the statically generated landing page.
+- [Static Tweets Demo](https://static-tweet.vercel.app/) – This project deploys in 30 seconds, but can statically generate 500M tweets on-demand using ISR.
+
+<details>
+  <summary><b>Version History</b></summary>
+
+| Version  | Changes          |
+| -------- | ---------------- |
+| `v9.5.0` | Base Path added. |
+
+</details>